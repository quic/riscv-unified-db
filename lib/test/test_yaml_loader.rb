--- conflicted
+++ resolved
@@ -7,7 +7,7 @@
 
 class TestYamlLoader < Minitest::Test
 
-<<<<<<< HEAD
+
   def test_remove
     yaml = <<~YAML
       base:
@@ -41,7 +41,16 @@
         - key2
         - key3
         key4: value4
-=======
+    YAML
+    
+    f = Tempfile.new("yml")
+    f.write(yaml)
+    f.flush
+
+    doc = YamlLoader.load(f.path)
+    assert_equal({ "key1" => "value1", "key4" => "value4" }, doc["child"])
+  end
+
   def test_that_mref_with_nested_replace_works
     yaml = <<~YAML
       base:
@@ -63,19 +72,14 @@
         key2: value2_new
         key4: value4_new
         key5: value5
->>>>>>> 2689ee0a
-    YAML
-
-    f = Tempfile.new("yml")
-    f.write(yaml)
-    f.flush
-
-    doc = YamlLoader.load(f.path)
-<<<<<<< HEAD
-    assert_equal({ "key1" => "value1", "key4" => "value4" }, doc["child"])
-=======
+    YAML
+
+    f = Tempfile.new("yml")
+    f.write(yaml)
+    f.flush
+
+    doc = YamlLoader.load(f.path)
     assert_equal({ "key1" => {"sub_key1" => "value1", "sub_key6" => "value6"}, "key2" => "value2_new", "key3" => "value3", "key4" => "value4_new", "key5" => "value5" }, doc["bottom"])
->>>>>>> 2689ee0a
   end
 
   def test_that_spurious_recursive_mref_works
