--- conflicted
+++ resolved
@@ -1,6 +1,5 @@
 # yaml-language-server: $schema=../../../schemas/inst_schema.json
 
-<<<<<<< HEAD
 $schema: "inst_schema.json#"
 kind: instruction
 name: c.lui
@@ -23,8 +22,7 @@
     left_shift: 12
   - name: rd
     location: 11-7
-    not: 0
-    not: 2
+    not: [0, 2]
 access:
   s: always
   u: always
@@ -36,37 +34,3 @@
   }
 
   X[rd] = imm;
-=======
-c.lui:
-  long_name: Load the non-zero 6-bit immediate field into bits 17–12 of the destination register
-  description: |
-    C.LUI loads the non-zero 6-bit immediate field into bits 17–12 of the destination register, clears the bottom 12 bits, and sign-extends bit 17 into all higher bits of the destination.
-    C.LUI expands into `lui rd, imm`.
-    C.LUI is only valid when rd≠x0 and rd≠x2, and when the immediate is not equal to zero.
-    The code points with imm=0 are reserved; the remaining code points with rd=x0 are HINTs; and the remaining code points with rd=x2 correspond to the C.ADDI16SP instruction
-  definedBy:
-    anyOf:
-    - C
-    - Zca
-  assembly: xd, imm
-  encoding:
-    match: 011-----------01
-    variables:
-    - name: imm
-      location: 12|6-2
-      left_shift: 12
-    - name: rd
-      location: 11-7
-      not: [0, 2]
-  access:
-    s: always
-    u: always
-    vs: always
-    vu: always
-  operation(): |
-    if (implemented?(ExtensionName::C) && (CSR[misa].C == 1'b0)) {
-      raise(ExceptionCode::IllegalInstruction, mode(), $encoding);
-    }
-
-    X[rd] = imm;
->>>>>>> 3d1039cd
