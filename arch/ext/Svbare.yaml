# yaml-language-server: $schema=../../schemas/ext_schema.json

$schema: "ext_schema.json#"
kind: extension
name: Svbare
long_name: Bare virtual addressing
description: |
  This extension mandates that the `satp` mode Bare must
  be supported.

  [NOTE]
  This extension was ratified as part of the RVA22 profile.
versions:
<<<<<<< HEAD
- version: "1.0.0"
  state: ratified
  ratification_date: unknown
  requires:
    name: S
  param_constraints:
    SATP_MODE_BARE:
      schema:
        const: true
=======
  - version: "1.0.0"
    state: ratified
    ratification_date: null
    requires:
      name: S
    param_constraints:
      SATP_MODE_BARE:
        schema:
          const: true
>>>>>>> f5be2b80
<|MERGE_RESOLUTION|>--- conflicted
+++ resolved
@@ -11,17 +11,6 @@
   [NOTE]
   This extension was ratified as part of the RVA22 profile.
 versions:
-<<<<<<< HEAD
-- version: "1.0.0"
-  state: ratified
-  ratification_date: unknown
-  requires:
-    name: S
-  param_constraints:
-    SATP_MODE_BARE:
-      schema:
-        const: true
-=======
   - version: "1.0.0"
     state: ratified
     ratification_date: null
@@ -30,5 +19,4 @@
     param_constraints:
       SATP_MODE_BARE:
         schema:
-          const: true
->>>>>>> f5be2b80
+          const: true