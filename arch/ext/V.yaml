# yaml-language-server: $schema=../../schemas/ext_schema.json

$schema: "ext_schema.json#"
kind: extension
name: V
type: unprivileged
long_name: Variable-length vector
versions:
<<<<<<< HEAD
- version: "1.0.0"
  state: ratified
  ratification_date: unknown
=======
  - version: "1.0.0"
    state: ratified
    ratification_date: null
>>>>>>> f5be2b80
description: |
  TODO
params:
  MUTABLE_MISA_V:
    description: |
      Indicates whether or not the `V` extension can be disabled with the `misa.V` bit.
    schema:
      type: boolean
  HW_MSTATUS_VS_DIRTY_UPDATE:
    description: |
      Indicates whether or not hardware will write to `mstatus.VS`

      Values are:
      [separator="!"]
      !===
      h! never  ! Hardware never writes `mstatus.VS`
      h! precise  ! Hardware writes `mstatus.VS` to the Dirty (3) state precisely when V registers are modified
      h! imprecise ! Hardware writes `mstatus.VS` imprecisely. This will result in a call to unpredictable() on any attempt to read `mstatus` or write vector state.
      !===
    schema:
      type: string
      enum: ["never", "precise", "imprecise"]
  MSTATUS_VS_LEGAL_VALUES:
    description: |
      The set of values that mstatus.VS will accept from a software write.
    schema:
      type: array
      items:
        type: integer
        enum: [0, 1, 2, 3]
      maxItems: 4
      uniqueItems: true
    also_defined_in: S
    extra_validation: |
      assert MSTATUS_VS_LEGAL_VALUES.include?(0) && MSTATUS_VS_LEGAL_VALUES.include?(3) if ext?(:V)

      # if HW is writing VS, then Dirty (3) better be a supported value
      assert MSTATUS_VS_LEGAL_VALUES.include?(3) if ext?(:V) && (HW_MSTATUS_VS_DIRTY_UPDATE != "never")<|MERGE_RESOLUTION|>--- conflicted
+++ resolved
@@ -6,15 +6,9 @@
 type: unprivileged
 long_name: Variable-length vector
 versions:
-<<<<<<< HEAD
-- version: "1.0.0"
-  state: ratified
-  ratification_date: unknown
-=======
   - version: "1.0.0"
     state: ratified
     ratification_date: null
->>>>>>> f5be2b80
 description: |
   TODO
 params:
