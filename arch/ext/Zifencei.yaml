--- conflicted
+++ resolved
@@ -67,12 +67,6 @@
   ====
 type: unprivileged
 versions:
-<<<<<<< HEAD
-- version: "2.0.0"
-  state: ratified
-  ratification_date: unknown
-=======
   - version: "2.0.0"
     state: ratified
-    ratification_date: null
->>>>>>> f5be2b80
+    ratification_date: null